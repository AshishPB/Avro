--- conflicted
+++ resolved
@@ -24,7 +24,6 @@
 import java.util.ArrayList;
 import java.util.Collections;
 import java.util.HashMap;
-import java.util.LinkedList;
 import java.util.List;
 import java.util.Map;
 
@@ -100,24 +99,14 @@
     BinaryEncoder out = new BinaryEncoder(bbo);
     Exception error = null;
     RPCContext context = new RPCContext();
-<<<<<<< HEAD
-    LinkedList<ByteBuffer> payloadBB = null;
-    LinkedList<ByteBuffer> handshakeBB = null;
-    LinkedList<ByteBuffer> metaBB = null;
-=======
     List<ByteBuffer> payload = null;
     List<ByteBuffer> handshake = null;
->>>>>>> 0fcfe286
     boolean wasConnected = connection != null && connection.isConnected();
     try {
       Protocol remote = handshake(in, out, connection);
       if (remote == null)                        // handshake failed
         return bbo.getBufferList();
-<<<<<<< HEAD
-      handshakeBB = bbo.getBufferList();
-=======
       handshake = bbo.getBufferList();
->>>>>>> 0fcfe286
       
       // read request using remote protocol specification
       context.setRequestCallMeta(META_READER.read(null, in));
@@ -169,37 +158,20 @@
       writeError(Protocol.SYSTEM_ERRORS, new Utf8(e.toString()), out);
     }
 
-<<<<<<< HEAD
-    payloadBB = bbo.getBufferList();
-    
-    // Grab meta-data from plugins
-    context.setResponsePayload(payloadBB);
-=======
     payload = bbo.getBufferList();
     
     // Grab meta-data from plugins
     context.setResponsePayload(payload);
->>>>>>> 0fcfe286
     for (RPCPlugin plugin : rpcMetaPlugins) {
       plugin.serverSendResponse(context);
     }
     META_WRITER.write(context.responseCallMeta(), out);
-<<<<<<< HEAD
-    metaBB = bbo.getBufferList();
-    
-    // Prepend meta-data and handshake
-    payloadBB.addAll(0, metaBB);
-    payloadBB.addAll(0, handshakeBB);
-    
-    return payloadBB;
-=======
     
     // Prepend handshake and append payload
     bbo.prepend(handshake);
     bbo.append(payload);
 
     return bbo.getBufferList();
->>>>>>> 0fcfe286
   }
 
   private SpecificDatumWriter<HandshakeResponse> handshakeWriter =
