/**
 * Licensed to the Apache Software Foundation (ASF) under one
 * or more contributor license agreements.  See the NOTICE file
 * distributed with this work for additional information
 * regarding copyright ownership.  The ASF licenses this file
 * to you under the Apache License, Version 2.0 (the
 * "License"); you may not use this file except in compliance
 * with the License.  You may obtain a copy of the License at
 *
 *     http://www.apache.org/licenses/LICENSE-2.0
 *
 * Unless required by applicable law or agreed to in writing, software
 * distributed under the License is distributed on an "AS IS" BASIS,
 * WITHOUT WARRANTIES OR CONDITIONS OF ANY KIND, either express or implied.
 * See the License for the specific language governing permissions and
 * limitations under the License.
 */

package org.apache.avro.ipc;

import java.io.IOException;
import java.nio.ByteBuffer;
import java.util.ArrayList;
import java.util.Collections;
import java.util.HashMap;
import java.util.LinkedList;
import java.util.List;
import java.util.Map;

import org.apache.avro.AvroRuntimeException;
import org.apache.avro.Protocol;
import org.apache.avro.Schema;
import org.apache.avro.Protocol.Message;
import org.apache.avro.generic.GenericDatumReader;
import org.apache.avro.generic.GenericDatumWriter;
import org.apache.avro.io.DecoderFactory;
import org.apache.avro.io.BinaryDecoder;
import org.apache.avro.io.Decoder;
import org.apache.avro.io.Encoder;
import org.apache.avro.io.BinaryEncoder;
import org.apache.avro.specific.SpecificDatumReader;
import org.apache.avro.specific.SpecificDatumWriter;
import org.apache.avro.util.Utf8;
import org.slf4j.Logger;
import org.slf4j.LoggerFactory;

/** Base class for the client side of a protocol interaction. */
public abstract class Requestor {
  private static final Logger LOG = LoggerFactory.getLogger(Requestor.class);

  private static final Schema META =
    Schema.createMap(Schema.create(Schema.Type.BYTES));
  private static final GenericDatumReader<Map<Utf8,ByteBuffer>> META_READER =
    new GenericDatumReader<Map<Utf8,ByteBuffer>>(META);
  private static final GenericDatumWriter<Map<Utf8,ByteBuffer>> META_WRITER =
    new GenericDatumWriter<Map<Utf8,ByteBuffer>>(META);

  private Protocol local;
  private Protocol remote;
  private boolean sendLocalText;
  private Transceiver transceiver;
  
  protected List<RPCPlugin> rpcMetaPlugins;

  public Protocol getLocal() { return local; }
  public Protocol getRemote() { return remote; }
  public Transceiver getTransceiver() { return transceiver; }

  protected Requestor(Protocol local, Transceiver transceiver)
    throws IOException {
    this.local = local;
    this.transceiver = transceiver;
    this.rpcMetaPlugins =
      Collections.synchronizedList(new ArrayList<RPCPlugin>());
  }
  
  /**
   * Adds a new plugin to manipulate RPC metadata.  Plugins
   * are executed in the order that they are added.
   * @param plugin a plugin that will manipulate RPC metadata
   */
  public void addRPCPlugin(RPCPlugin plugin) {
    rpcMetaPlugins.add(plugin);
  }

  /** Writes a request message and reads a response or error message. */
  public synchronized Object request(String messageName, Object request)
    throws Exception {
    Transceiver t = getTransceiver();
    BinaryDecoder in = null;
    Message m;
    RPCContext context = new RPCContext();
    do {
      ByteBufferOutputStream bbo = new ByteBufferOutputStream();
      Encoder out = new BinaryEncoder(bbo);
      
<<<<<<< HEAD
      // We encode request payload and handshake/meta-data separately to pass
      // the former to any plugins.
      
=======
>>>>>>> 0fcfe286
      // use local protocol to write request
      m = getLocal().getMessages().get(messageName);
      if (m == null)
        throw new AvroRuntimeException("Not a local message: "+messageName);
      context.setMessage(m);
    
<<<<<<< HEAD
      writeRequest(m.getRequest(), request, out); // write request payload       
      LinkedList<ByteBuffer> payloadBBList = bbo.getBufferList();
      
      context.setRequestPayload(payloadBBList);
      // get meta-data from plugins
=======
      writeRequest(m.getRequest(), request, out); // write request payload
      List<ByteBuffer> payload = bbo.getBufferList();
      
      context.setRequestPayload(payload);
>>>>>>> 0fcfe286
      for (RPCPlugin plugin : rpcMetaPlugins) {
        plugin.clientSendRequest(context);        // get meta-data from plugins
      }
      
<<<<<<< HEAD
      writeHandshake(out);                      // prepend handshake if needed
      META_WRITER.write(context.requestCallMeta(), out);
      out.writeString(m.getName());               // write message name
      LinkedList<ByteBuffer> prefixBBList = bbo.getBufferList();
      
      
      payloadBBList.addAll(0, prefixBBList);
      //context.setRequestPayload(payloadBBList);
=======
      writeHandshake(out);                       // prepend handshake if needed
      META_WRITER.write(context.requestCallMeta(), out);
      out.writeString(m.getName());               // write message name
>>>>>>> 0fcfe286
      
      bbo.append(payload);
      
      List<ByteBuffer> requestBytes = bbo.getBufferList();

      if (m.isOneWay() && t.isConnected()) {      // send one-way message
<<<<<<< HEAD
        t.writeBuffers(payloadBBList);
        
        return null;
      } else {                                    // two-way message
        List<ByteBuffer> response = t.transceive(payloadBBList);
        
        
=======
        t.writeBuffers(requestBytes);
        
        return null;
      } else {                                    // two-way message
        List<ByteBuffer> response = t.transceive(requestBytes);
>>>>>>> 0fcfe286
        context.setResponsePayload(response);
        ByteBufferInputStream bbi = new ByteBufferInputStream(response);
        in = DecoderFactory.defaultFactory().createBinaryDecoder(bbi, in);
      }
    } while (!readHandshake(in));

    // use remote protocol to read response
    Message rm = getRemote().getMessages().get(messageName);
    if (rm == null)
      throw new AvroRuntimeException("Not a remote message: "+messageName);
    if (m.isOneWay() != rm.isOneWay())
      throw new AvroRuntimeException("Not both one-way messages: "+messageName);

    if (m.isOneWay() && t.isConnected()) return null; // one-way w/ handshake
        
    context.setRequestCallMeta(META_READER.read(null, in));
    
    if (!in.readBoolean()) {                      // no error
      Object response = readResponse(rm.getResponse(), in);
      context.setResponse(response);
      for (RPCPlugin plugin : rpcMetaPlugins) {
        plugin.clientReceiveResponse(context);
      }
      return response;
      
    } else {
      Exception error = readError(rm.getErrors(), in);
      context.setError(error);
      for (RPCPlugin plugin : rpcMetaPlugins) {
        plugin.clientReceiveResponse(context);
      }
      throw error;
    }
    
  }

  private static final Map<String,MD5> REMOTE_HASHES =
    Collections.synchronizedMap(new HashMap<String,MD5>());
  private static final Map<MD5,Protocol> REMOTE_PROTOCOLS =
    Collections.synchronizedMap(new HashMap<MD5,Protocol>());

  private static final SpecificDatumWriter<HandshakeRequest> HANDSHAKE_WRITER =
    new SpecificDatumWriter<HandshakeRequest>(HandshakeRequest.class);

  private static final SpecificDatumReader<HandshakeResponse> HANDSHAKE_READER =
    new SpecificDatumReader<HandshakeResponse>(HandshakeResponse.class);

  private void writeHandshake(Encoder out) throws IOException {
    if (getTransceiver().isConnected()) return;
    MD5 localHash = new MD5();
    localHash.bytes(local.getMD5());
    String remoteName = transceiver.getRemoteName();
    MD5 remoteHash = REMOTE_HASHES.get(remoteName);
    remote = REMOTE_PROTOCOLS.get(remoteHash);
    if (remoteHash == null) {                     // guess remote is local
      remoteHash = localHash;
      remote = local;
    }
    HandshakeRequest handshake = new HandshakeRequest();
    handshake.clientHash = localHash;
    handshake.serverHash = remoteHash;
    if (sendLocalText)
      handshake.clientProtocol = new Utf8(local.toString());
    
    RPCContext context = new RPCContext();
    for (RPCPlugin plugin : rpcMetaPlugins) {
      plugin.clientStartConnect(context);
    }
    handshake.meta = context.requestHandshakeMeta();
    
    HANDSHAKE_WRITER.write(handshake, out);
  }

  private boolean readHandshake(Decoder in) throws IOException {
    if (getTransceiver().isConnected()) return true;
    boolean established = false;
    HandshakeResponse handshake = HANDSHAKE_READER.read(null, in);
    switch (handshake.match) {
    case BOTH:
      established = true;
      break;
    case CLIENT:
      LOG.debug("Handshake match = CLIENT");
      setRemote(handshake);
      established = true;
      break;
    case NONE:
      LOG.debug("Handshake match = NONE");
      setRemote(handshake);
      sendLocalText = true;
      break;
    default:
      throw new AvroRuntimeException("Unexpected match: "+handshake.match);
    }
    
    RPCContext context = new RPCContext();
    if (handshake.meta != null) {
      context.setResponseHandshakeMeta((Map<Utf8, ByteBuffer>) handshake.meta);
    }
      
    for (RPCPlugin plugin : rpcMetaPlugins) {
      plugin.clientFinishConnect(context);
    }
    if (established)
      getTransceiver().setRemote(remote);
    return established;
  }

  private void setRemote(HandshakeResponse handshake) {
    remote = Protocol.parse(handshake.serverProtocol.toString());
    MD5 remoteHash = (MD5)handshake.serverHash;
    REMOTE_HASHES.put(transceiver.getRemoteName(), remoteHash);
    if (!REMOTE_PROTOCOLS.containsKey(remoteHash))
      REMOTE_PROTOCOLS.put(remoteHash, remote);
  }

  /** Writes a request message. */
  public abstract void writeRequest(Schema schema, Object request,
                                    Encoder out) throws IOException;

  /** Reads a response message. */
  public abstract Object readResponse(Schema schema, Decoder in)
    throws IOException;

  /** Reads an error message. */
  public abstract Exception readError(Schema schema, Decoder in)
    throws IOException;
}
<|MERGE_RESOLUTION|>--- conflicted
+++ resolved
@@ -23,7 +23,6 @@
 import java.util.ArrayList;
 import java.util.Collections;
 import java.util.HashMap;
-import java.util.LinkedList;
 import java.util.List;
 import java.util.Map;
 
@@ -94,69 +93,34 @@
       ByteBufferOutputStream bbo = new ByteBufferOutputStream();
       Encoder out = new BinaryEncoder(bbo);
       
-<<<<<<< HEAD
-      // We encode request payload and handshake/meta-data separately to pass
-      // the former to any plugins.
-      
-=======
->>>>>>> 0fcfe286
       // use local protocol to write request
       m = getLocal().getMessages().get(messageName);
       if (m == null)
         throw new AvroRuntimeException("Not a local message: "+messageName);
       context.setMessage(m);
     
-<<<<<<< HEAD
-      writeRequest(m.getRequest(), request, out); // write request payload       
-      LinkedList<ByteBuffer> payloadBBList = bbo.getBufferList();
-      
-      context.setRequestPayload(payloadBBList);
-      // get meta-data from plugins
-=======
       writeRequest(m.getRequest(), request, out); // write request payload
       List<ByteBuffer> payload = bbo.getBufferList();
       
       context.setRequestPayload(payload);
->>>>>>> 0fcfe286
       for (RPCPlugin plugin : rpcMetaPlugins) {
         plugin.clientSendRequest(context);        // get meta-data from plugins
       }
       
-<<<<<<< HEAD
-      writeHandshake(out);                      // prepend handshake if needed
-      META_WRITER.write(context.requestCallMeta(), out);
-      out.writeString(m.getName());               // write message name
-      LinkedList<ByteBuffer> prefixBBList = bbo.getBufferList();
-      
-      
-      payloadBBList.addAll(0, prefixBBList);
-      //context.setRequestPayload(payloadBBList);
-=======
       writeHandshake(out);                       // prepend handshake if needed
       META_WRITER.write(context.requestCallMeta(), out);
       out.writeString(m.getName());               // write message name
->>>>>>> 0fcfe286
       
       bbo.append(payload);
       
       List<ByteBuffer> requestBytes = bbo.getBufferList();
 
       if (m.isOneWay() && t.isConnected()) {      // send one-way message
-<<<<<<< HEAD
-        t.writeBuffers(payloadBBList);
-        
-        return null;
-      } else {                                    // two-way message
-        List<ByteBuffer> response = t.transceive(payloadBBList);
-        
-        
-=======
         t.writeBuffers(requestBytes);
         
         return null;
       } else {                                    // two-way message
         List<ByteBuffer> response = t.transceive(requestBytes);
->>>>>>> 0fcfe286
         context.setResponsePayload(response);
         ByteBufferInputStream bbi = new ByteBufferInputStream(response);
         in = DecoderFactory.defaultFactory().createBinaryDecoder(bbi, in);
